--- conflicted
+++ resolved
@@ -252,64 +252,6 @@
 godeploy deploy --project my-project
 ```
 
-<<<<<<< HEAD
-**⭐ Star this repo** to support the project and follow updates!  
-[https://github.com/audetic/godeploy](https://github.com/audetic/godeploy)
-=======
-➡️ Creates `/deploy` with:
-
-- Dockerfile
-- Nginx config
-- SPA files
-
----
-
-### 6. Deploy to Production
-
-```bash
-cd deploy
-docker build -t my-app .
-docker run -p 80:80 my-app
-```
-
-Or push to your container registry and deploy to your cloud provider.
-
----
-
-## 🔧 Full CLI Reference
-
-| Command                              | Description                                             |
-| ------------------------------------ | ------------------------------------------------------- |
-| `godeploy init`                      | Create default `spa-config.json`                        |
-| `godeploy init --force`              | Overwrite existing config                               |
-| `godeploy serve`                     | Serve SPA locally via Docker (port 8082)                |
-| `godeploy serve --port <port>`       | Use custom port                                         |
-| `godeploy serve --image-name <name>` | Use custom Docker image name                            |
-| `godeploy package`                   | Generate containerized Docker + Nginx setup             |
-| `godeploy package --output <dir>`    | Output to custom directory (default: `deploy/`)         |
-| `godeploy --config <file>`           | Use custom config file (default: `spa-config.json`)     |
-| 🚧 `godeploy deploy`                 | **Coming soon** — One-command SaaS deploy (join alpha!) |
-
----
-
-## Requirements
-
-- Go 1.16+
-- Docker (for `serve` + `package`)
-
----
-
-## 📖 Learn More
-
-- [Advanced Multi-SPA & Custom Config](docs/advanced-configuration.md)
-
----
-
-## 📝 License
-
-MIT
->>>>>>> bdb3ee8f
-
 --- More On Performance ---
 
 ## 🧐 **Reality Check: Nginx vs Full-Stack Frameworks for Serving SPAs**
